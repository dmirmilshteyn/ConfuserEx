--- conflicted
+++ resolved
@@ -10,6 +10,7 @@
 using dnlib.DotNet.Emit;
 using Microsoft.Extensions.DependencyInjection;
 using Microsoft.Extensions.Logging;
+using ILogger = Microsoft.Extensions.Logging.ILogger;
 
 namespace Confuser.Protections {
 	internal sealed class AntiDebugProtectionPhase : IProtectionPhase {
@@ -33,33 +34,8 @@
 			var logger = context.Registry.GetRequiredService<ILoggerFactory>().CreateLogger(AntiDebugProtection._Id);
 
 			foreach (var module in parameters.Targets.OfType<ModuleDef>()) {
-<<<<<<< HEAD
-				var mode = parameters.GetParameter(context, module, Parent.Parameters.Mode);
-
-				TypeDef rtType = null;
-				switch (mode) {
-					case AntiDebugMode.Safe:
-						rtType = rt.GetRuntimeType("Confuser.Runtime.AntiDebugSafe");
-						break;
-					case AntiDebugMode.Win32:
-						rtType = rt.GetRuntimeType("Confuser.Runtime.AntiDebugWin32");
-						break;
-					case AntiDebugMode.Antinet:
-						rtType = rt.GetRuntimeType("Confuser.Runtime.AntiDebugAntinet");
-						break;
-					default:
-						throw new UnreachableException();
-				}
-
-				var initMethod = rtType.FindMethod("Initialize");
-				if (initMethod == null) {
-					logger.LogError("Could not find \"Initialize\" for {0}", rtType.FullName);
-					continue;
-				}
-=======
 				var initMethod = GetInitMethod(module, context, parameters, rt, logger);
 				if (initMethod == null) continue;
->>>>>>> 44c32a61
 
 				var injectResult = InjectHelper.Inject(initMethod, module, InjectBehaviors.RenameAndNestBehavior(context, module.GlobalType));
 				var cctor = module.GlobalType.FindStaticConstructor();
@@ -70,7 +46,7 @@
 			}
 		}
 
-		private MethodDef GetInitMethod(ModuleDef module, IConfuserContext context, IProtectionParameters parameters, IRuntimeModule runtimeModule, Core.ILogger logger) {
+		private MethodDef GetInitMethod(ModuleDef module, IConfuserContext context, IProtectionParameters parameters, IRuntimeModule runtimeModule, ILogger logger) {
 			Debug.Assert(module != null, $"{nameof(module)} != null");
 			Debug.Assert(context != null, $"{nameof(context)} != null");
 			Debug.Assert(parameters != null, $"{nameof(parameters)} != null");
@@ -99,18 +75,18 @@
 				rtType = runtimeModule.GetRuntimeType(runtimeTypeName, module);
 			}
 			catch (ArgumentException ex) {
-				logger.Error("Failed to load runtime: " + ex.Message);
+				logger.LogError("Failed to load runtime: {0}", ex.Message);
 				return null;
 			}
 
 			if (rtType == null) {
-				logger.Error("Failed to load runtime: " + runtimeTypeName);
+				logger.LogError("Failed to load runtime: {0}", runtimeTypeName);
 				return null;
 			}
 
 			var initMethod = rtType.FindMethod("Initialize");
 			if (initMethod == null) {
-				logger.Error("Could not find \"Initialize\" for " + rtType.FullName);
+				logger.LogError("Could not find \"Initialize\" for {0}", rtType.FullName);
 				return null;
 			}
 
