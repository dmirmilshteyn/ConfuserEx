﻿<?xml version="1.0" encoding="utf-8"?>
<Project Sdk="Microsoft.NET.Sdk">

  <PropertyGroup Label="Assembly Settings">
    <TargetFrameworks>net461;netstandard2.0</TargetFrameworks>
  </PropertyGroup>

  <PropertyGroup Label="Assembly Information">
    <Title>ConfuserEx Core</Title>
    <Description>Core framework of ConfuserEx</Description>
  </PropertyGroup>

  <ItemGroup Label="Nuget Dependencies">
    <PackageReference Include="Microsoft.Extensions.Logging" Version="2.1.1" />
    <PackageReference Include="Microsoft.Win32.Registry" Version="4.*" />
    <PackageReference Include="NuGet.Frameworks" Version="4.8.0" />
    <PackageReference Include="System.Threading" Version="4.*" />
    <PackageReference Include="System.ComponentModel.Composition" Version="4.*" />
    <PackageReference Include="Microsoft.Extensions.DependencyInjection" Version="2.1.*" />
    <PackageReference Include="System.Security.Cryptography.Primitives" Version="4.*" />
  </ItemGroup>

  <ItemGroup Label="Project Dependencies">
<<<<<<< HEAD
    <ProjectReference Include="..\Confuser.Utilities\Confuser.Utilities.csproj" />
    <ProjectReference Include="..\dnlib\src\dnlib.netstandard.csproj" />
    <ProjectReference Include="..\Confuser.Core.Exports\Confuser.Core.Exports.csproj" />
    <ProjectReference Include="..\Confuser.Helpers\Confuser.Helpers.csproj" />
  </ItemGroup>

  <ItemGroup Label="Runtime Project Dependencies">
    <ConfuserRuntimeReference Include="..\Confuser.Core.Runtime\Confuser.Core.Runtime.csproj" />
=======
    <ProjectReference Include="..\dnlib\src\dnlib.csproj" />
>>>>>>> 3944af34
  </ItemGroup>


  <ItemGroup>
    <EmbeddedResource Include="Project\ConfuserPrj.xsd">
      <SubType>Designer</SubType>
    </EmbeddedResource>
  </ItemGroup>

  <ItemGroup Label="LZMA">
    <Compile Remove="LZMA\Compress\LzmaAlone\**\*.cs" />
    <Compile Remove="LZMA\Common\CommandLineParser.cs" />
    <None Remove="LZMA\Compress\LzmaAlone\LzmaAlone.csproj" />
    <None Remove="LZMA\Compress\LzmaAlone\LzmaAlone.sln" />
  </ItemGroup>

</Project><|MERGE_RESOLUTION|>--- conflicted
+++ resolved
@@ -21,18 +21,14 @@
   </ItemGroup>
 
   <ItemGroup Label="Project Dependencies">
-<<<<<<< HEAD
     <ProjectReference Include="..\Confuser.Utilities\Confuser.Utilities.csproj" />
-    <ProjectReference Include="..\dnlib\src\dnlib.netstandard.csproj" />
+    <ProjectReference Include="..\dnlib\src\dnlib.csproj" />
     <ProjectReference Include="..\Confuser.Core.Exports\Confuser.Core.Exports.csproj" />
     <ProjectReference Include="..\Confuser.Helpers\Confuser.Helpers.csproj" />
   </ItemGroup>
 
   <ItemGroup Label="Runtime Project Dependencies">
     <ConfuserRuntimeReference Include="..\Confuser.Core.Runtime\Confuser.Core.Runtime.csproj" />
-=======
-    <ProjectReference Include="..\dnlib\src\dnlib.csproj" />
->>>>>>> 3944af34
   </ItemGroup>
 
 
