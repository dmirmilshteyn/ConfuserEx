--- conflicted
+++ resolved
@@ -582,36 +582,6 @@
 		}
 
 		void AnalyzePropertyPath(string path) {
-<<<<<<< HEAD
-			var propertyPath = new PropertyPath(path);
-			foreach (PropertyPathPart part in propertyPath.Parts) {
-				if (part.IsAttachedDP()) {
-					string type, property;
-					part.ExtractAttachedDP(out type, out property);
-					if (type != null) {
-						string prefix;
-						TypeSig sig = ResolveType(type, out prefix);
-						if (sig != null && Context.Modules.Contains((ModuleDefMD)sig.ToBasicTypeDefOrRef().ResolveTypeDefThrow().Module)) {
-							var reference = new BAMLPathTypeReference(xmlnsCtx, sig, part);
-							AddTypeSigReference(sig, reference);
-						}
-					}
-				}
-				else {
-					List<PropertyDef> candidates;
-					if (properties.TryGetValue(part.Name, out candidates))
-						foreach (PropertyDef property in candidates) {
-							service.SetCanRename(Context, property, false);
-						}
-				}
-
-				if (part.IndexerArguments != null) {
-					foreach (PropertyPathIndexer indexer in part.IndexerArguments)
-						if (!string.IsNullOrEmpty(indexer.Type)) {
-							string prefix;
-							TypeSig sig = ResolveType(indexer.Type, out prefix);
-							if (sig != null && Context.Modules.Contains((ModuleDefMD)sig.ToBasicTypeDefOrRef().ResolveTypeDefThrow().Module)) {
-=======
 			var parsedPath = PathParser.Parse(path);
 			foreach (var part in parsedPath) {
 				switch (part.type) {
@@ -625,8 +595,7 @@
 						var propertyName = part.GetPropertyName();
 						if (!string.IsNullOrWhiteSpace(typeName)) {
 							var sig = ResolveType(typeName, out var prefix);
-							if (sig != null && context.Modules.Contains((ModuleDefMD)sig.ToBasicTypeDefOrRef().ResolveTypeDefThrow().Module)) {
->>>>>>> 3944af34
+							if (sig != null && Context.Modules.Contains((ModuleDefMD)sig.ToBasicTypeDefOrRef().ResolveTypeDefThrow().Module)) {
 								var reference = new BAMLPathTypeReference(xmlnsCtx, sig, part);
 								AddTypeSigReference(sig, reference);
 								break;
@@ -638,7 +607,7 @@
 						// get renamed.
 						if (properties.TryGetValue(propertyName, out var candidates))
 							foreach (var property in candidates)
-								service.SetCanRename(property, false);
+								service.SetCanRename(Context, property, false);
 
 						break;
 					case SourceValueType.Indexer:
@@ -646,7 +615,7 @@
 						foreach (var indexerArg in part.paramList) {
 							if (!string.IsNullOrWhiteSpace(indexerArg.parenString)) {
 								var sig = ResolveType(indexerArg.parenString, out var prefix);
-								if (sig != null && context.Modules.Contains((ModuleDefMD)sig.ToBasicTypeDefOrRef().ResolveTypeDefThrow().Module)) {
+								if (sig != null && Context.Modules.Contains((ModuleDefMD)sig.ToBasicTypeDefOrRef().ResolveTypeDefThrow().Module)) {
 									var reference = new BAMLPathTypeReference(xmlnsCtx, sig, part);
 									AddTypeSigReference(sig, reference);
 									break;
