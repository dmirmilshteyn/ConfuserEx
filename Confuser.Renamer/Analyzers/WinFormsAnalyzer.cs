﻿using System;
using System.Collections.Generic;
using System.Diagnostics;
using System.Linq;
using Confuser.Core;
using Confuser.Core.Services;
using Confuser.Renamer.Services;
using dnlib.DotNet;
using dnlib.DotNet.Emit;
using Microsoft.Extensions.DependencyInjection;
using Microsoft.Extensions.Logging;

namespace Confuser.Renamer.Analyzers {
	public class WinFormsAnalyzer : IRenamer {
		Dictionary<string, List<PropertyDef>> properties = new Dictionary<string, List<PropertyDef>>();

<<<<<<< HEAD
		public void Analyze(IConfuserContext context, INameService service, IProtectionParameters parameters, IDnlibDef def) {
			if (def is ModuleDef) {
				foreach (var type in ((ModuleDef)def).GetTypes())
					foreach (var prop in type.Properties)
						properties.AddListEntry(prop.Name, prop);
=======
		public void Analyze(ConfuserContext context, INameService service, ProtectionParameters parameters, IDnlibDef def) {
			if (def is ModuleDef moduleDef) {
				foreach (var prop in moduleDef.GetTypes().SelectMany(t => t.Properties))
					properties.AddListEntry(prop.Name, prop);
>>>>>>> 3944af34
				return;
			}

			if (!(def is MethodDef method) || !method.HasBody)
				return;

			AnalyzeMethod(context, service, method);
		}

		void AnalyzeMethod(IConfuserContext context, INameService service, MethodDef method) {
			var binding = new List<Tuple<bool, Instruction>>();
			var dataPropertyName = new List<Instruction>();
			foreach (var instr in method.Body.Instructions) {
				var target = instr.Operand as IMethod;
				switch (instr.OpCode.Code) {
					case Code.Call:
					case Code.Callvirt:
						Debug.Assert(target != null);

						if ((target.DeclaringType.FullName == "System.Windows.Forms.ControlBindingsCollection" ||
							 target.DeclaringType.FullName == "System.Windows.Forms.BindingsCollection") &&
							target.Name == "Add" && target.MethodSig.Params.Count != 1) {
							binding.Add(Tuple.Create(true, instr));
						}
						else if (target.DeclaringType.FullName == "System.Windows.Forms.DataGridViewColumn" &&
							target.Name == "set_DataPropertyName" &&
							target.MethodSig.Params.Count == 1) {
							dataPropertyName.Add(instr);
						}
						break;
					case Code.Newobj:
						Debug.Assert(target != null);
						if (target.DeclaringType.FullName == "System.Windows.Forms.Binding" &&
								target.Name.String == ".ctor") {
							binding.Add(Tuple.Create(false, instr));
						}
						break;
				}
			}

			if (binding.Count == 0 && dataPropertyName.Count == 0)
				return;

			var logger = context.Registry.GetRequiredService<ILoggerFactory>().CreateLogger(NameProtection._Id);

			var traceSrv = context.Registry.GetRequiredService<ITraceService>();
			var trace = traceSrv.Trace(method);

			bool erred = false;
			foreach (var instrInfo in binding) {
				int[] args = trace.TraceArguments(instrInfo.Item2);
				if (args == null) {
					if (!erred)
						logger.LogWarning("Failed to extract binding property name in '{0}'.", method.FullName);
					erred = true;
					continue;
				}

				var argumentIndex = (instrInfo.Item1 ? 1 : 0);
				var propertyName = ResolveNameInstruction(method, args, ref argumentIndex);
				if (propertyName.OpCode.Code != Code.Ldstr) {
					if (!erred)
						logger.LogWarning("Failed to extract binding property name in '{0}'.", method.FullName);
					erred = true;
				}
				else {
					List<PropertyDef> props;
					if (!properties.TryGetValue((string)propertyName.Operand, out props)) {
						if (!erred)
							logger.LogWarning("Failed to extract target property in '{0}'.", method.FullName);
						erred = true;
					}
					else {
						foreach (var property in props)
							service.SetCanRename(context, property, false);
					}
				}

				argumentIndex += 2;
				var dataMember = ResolveNameInstruction(method, args, ref argumentIndex);
				if (dataMember.OpCode.Code != Code.Ldstr) {
					if (!erred)
						logger.LogWarning("Failed to extract binding property name in '{0}'.", method.FullName);
					erred = true;
				}
				else {
					List<PropertyDef> props;
					if (!properties.TryGetValue((string)dataMember.Operand, out props)) {
						if (!erred)
							logger.LogWarning("Failed to extract target property in '{0}'.", method.FullName);
						erred = true;
					}
					else {
						foreach (var property in props)
							service.SetCanRename(context, property, false);
					}
				}
			}

			foreach (var instrInfo in dataPropertyName) {
				int[] args = trace.TraceArguments(instrInfo);
				if (args == null) {
					if (!erred)
						context.Logger.WarnFormat("Failed to extract binding property name in '{0}'.", method.FullName);
					erred = true;
					continue;
				}

				var argumentIndex = 0;
				var propertyName = ResolveNameInstruction(method, args, ref argumentIndex);
				if (propertyName.OpCode.Code != Code.Ldstr) {
					if (!erred)
						context.Logger.WarnFormat("Failed to extract binding property name in '{0}'.", method.FullName);
					erred = true;
				}
				else {
					if (!properties.TryGetValue((string)propertyName.Operand, out var props)) {
						if (!erred)
							context.Logger.WarnFormat("Failed to extract target property in '{0}'.", method.FullName);
						erred = true;
					}
					else {
						foreach (var property in props)
							service.SetCanRename(property, false);
					}
				}
			}
		}

		private static Instruction ResolveNameInstruction(MethodDef method, int[] tracedArguments, ref int argumentIndex) {
			Instruction propertyName = null;
			for (; ; ) {
				propertyName = method.Body.Instructions[tracedArguments[argumentIndex]];
				if (propertyName.OpCode.Code == Code.Dup)
					argumentIndex++;
				else break;
			}
			return propertyName;
		}


		public void PreRename(IConfuserContext context, INameService service, IProtectionParameters parameters, IDnlibDef def) {
			//
		}

		public void PostRename(IConfuserContext context, INameService service, IProtectionParameters parameters, IDnlibDef def) {
			//
		}
	}
}<|MERGE_RESOLUTION|>--- conflicted
+++ resolved
@@ -14,18 +14,11 @@
 	public class WinFormsAnalyzer : IRenamer {
 		Dictionary<string, List<PropertyDef>> properties = new Dictionary<string, List<PropertyDef>>();
 
-<<<<<<< HEAD
 		public void Analyze(IConfuserContext context, INameService service, IProtectionParameters parameters, IDnlibDef def) {
 			if (def is ModuleDef) {
 				foreach (var type in ((ModuleDef)def).GetTypes())
 					foreach (var prop in type.Properties)
 						properties.AddListEntry(prop.Name, prop);
-=======
-		public void Analyze(ConfuserContext context, INameService service, ProtectionParameters parameters, IDnlibDef def) {
-			if (def is ModuleDef moduleDef) {
-				foreach (var prop in moduleDef.GetTypes().SelectMany(t => t.Properties))
-					properties.AddListEntry(prop.Name, prop);
->>>>>>> 3944af34
 				return;
 			}
 
@@ -129,7 +122,7 @@
 				int[] args = trace.TraceArguments(instrInfo);
 				if (args == null) {
 					if (!erred)
-						context.Logger.WarnFormat("Failed to extract binding property name in '{0}'.", method.FullName);
+						logger.LogWarning("Failed to extract binding property name in '{0}'.", method.FullName);
 					erred = true;
 					continue;
 				}
@@ -138,18 +131,18 @@
 				var propertyName = ResolveNameInstruction(method, args, ref argumentIndex);
 				if (propertyName.OpCode.Code != Code.Ldstr) {
 					if (!erred)
-						context.Logger.WarnFormat("Failed to extract binding property name in '{0}'.", method.FullName);
+						logger.LogWarning("Failed to extract binding property name in '{0}'.", method.FullName);
 					erred = true;
 				}
 				else {
 					if (!properties.TryGetValue((string)propertyName.Operand, out var props)) {
 						if (!erred)
-							context.Logger.WarnFormat("Failed to extract target property in '{0}'.", method.FullName);
+							logger.LogWarning("Failed to extract target property in '{0}'.", method.FullName);
 						erred = true;
 					}
 					else {
 						foreach (var property in props)
-							service.SetCanRename(property, false);
+							service.SetCanRename(context, property, false);
 					}
 				}
 			}
