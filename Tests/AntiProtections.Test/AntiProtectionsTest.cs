--- conflicted
+++ resolved
@@ -17,11 +17,7 @@
 		protected AntiProtectionsTest(ITestOutputHelper outputHelper) =>
 			OutputHelper = outputHelper ?? throw new ArgumentNullException(nameof(outputHelper));
 
-<<<<<<< HEAD
-		protected Action<ILoggingBuilder> ConfigureLogging() => builder => builder.AddProvider(new XunitLogger(outputHelper));
-=======
-		protected ILogger GetLogger() => new XunitLogger(OutputHelper);
->>>>>>> 44c32a61
+		protected Action<ILoggingBuilder> ConfigureLogging() => builder => builder.AddProvider(new XunitLogger(OutputHelper));
 
 		protected ConfuserProject CreateProject(string framework) {
 			var baseDir = Path.Combine(Environment.CurrentDirectory, framework);
