--- conflicted
+++ resolved
@@ -30,16 +30,11 @@
 			FileUtilities.ClearOutput(outputFile);
 			var proj = new ConfuserProject {
 				BaseDirectory = baseDir,
-<<<<<<< HEAD
-				OutputDirectory = Path.Combine(baseDir, "testtmp"),
-				Packer = new SettingItem<IPacker>("compressor")
-=======
 				OutputDirectory = outputDir,
-				Packer = new SettingItem<Packer>("compressor") {
+				Packer = new SettingItem<IPacker>("compressor") {
 					{ "compat", compatKey},
 					{ "key", deriverKey }
 				}
->>>>>>> 4760308d
 			};
 			proj.Add(new ProjectModule() { Path = inputFile });
 
